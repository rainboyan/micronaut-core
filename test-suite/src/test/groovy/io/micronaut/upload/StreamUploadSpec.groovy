--- conflicted
+++ resolved
@@ -30,10 +30,6 @@
  */
 class StreamUploadSpec extends AbstractMicronautSpec {
 
-<<<<<<< HEAD
-=======
-    //@Ignore
->>>>>>> 161bf9c7
     void "test upload FileUpload object via transferTo"() {
         given:
         def data = '{"title":"Test"}'
@@ -57,7 +53,6 @@
         result == "Uploaded"
     }
 
-    //@Ignore
     void "test upload big FileUpload object via transferTo"() {
         given:
         def val = 'Big ' + 'xxxx' * 500
@@ -90,7 +85,6 @@
         file.text == data
     }
 
-
     void "test non-blocking upload with publisher receiving bytes"() {
         given:
         def data = 'some data ' * 500
@@ -118,7 +112,6 @@
 
     }
 
-    //@Ignore
     void "test non-blocking upload with publisher receiving two objects"() {
         given:
         def data = '{"title":"Test"}'
@@ -129,7 +122,6 @@
 
 
         when:
-<<<<<<< HEAD
         Flowable<HttpResponse<String>> flowable = Flowable.fromPublisher(client.exchange(
                 HttpRequest.POST("/upload/receiveTwoFlowParts", requestBody)
                         .contentType(MediaType.MULTIPART_FORM_DATA)
@@ -139,22 +131,14 @@
 
         HttpResponse<String> response = flowable.blockingFirst()
         def result = response.getBody().get()
-=======
-        def request = new Request.Builder()
-                .url("$server/upload/receiveTwoFlowParts")
-                .post(requestBody)
-        def response = client.newCall(
-                request.build()
-        ).execute()
->>>>>>> 161bf9c7
 
         then:
         response.code() == HttpStatus.OK.code
-        response.body().string() == "bar: $data"
+        result.length() == 21
+        result == "bar: $data"
 
     }
 
-    //@Ignore
     void "test non-blocking upload with publisher receiving converted JSON"() {
         given:
         def data = '{"title":"Test"}'
