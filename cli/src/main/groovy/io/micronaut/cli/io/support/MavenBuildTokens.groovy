package io.micronaut.cli.io.support

import groovy.xml.MarkupBuilder
import io.micronaut.cli.profile.Feature
import io.micronaut.cli.profile.Profile
import org.eclipse.aether.graph.Dependency

class MavenBuildTokens {

    public static Map<String, String> scopeConversions = [:]

    static {
        scopeConversions.put("compile", "compile")
        scopeConversions.put("runtime", "runtime")
        scopeConversions.put("compileOnly", "provided")
        scopeConversions.put("testRuntime", "test")
        scopeConversions.put("testCompile", "test")
        scopeConversions.put("testCompileOnly", "test")
    }

    Map getTokens(Profile profile, List<Feature> features) {
        Map tokens = [:]

        def ln = System.getProperty("line.separator")

        def repositoriesWriter = new StringWriter()
        MarkupBuilder repositoriesXml = new MarkupBuilder(repositoriesWriter)
        profile.repositories.each { String repo ->
            if (repo.startsWith('http')) {
                repositoriesXml.repository {
                    id(repo.replaceAll("^http(|s)://(.*?)/.*", '$2'))
                    url(repo)
                }
            } else if (repo == 'jcenter()') {
                repositoriesXml.repository {
                    id('jcenter')
                    url("https://jcenter.bintray.com/")
                }
            } else if (repo == 'google()') {
                repositoriesXml.repository {
                    id('google')
                    url("https://dl.google.com/dl/android/maven2/")
                }
            }
        }

        List<Dependency> profileDependencies = profile.dependencies
        List<Dependency> dependencies = profileDependencies.findAll() { Dependency dep ->
            dep.scope != 'build'
        }

        for (Feature f in features) {
            dependencies.addAll f.dependencies.findAll() { Dependency dep -> dep.scope != 'build' }
        }

        dependencies = dependencies.unique()
                .findAll { scopeConversions.containsKey(it.scope) }
                .collect { convertScope(it) }
                .sort { it.scope }
                .groupBy { it.artifact }
                .collect { k, deps -> deps.size() == 1 ? deps.first() : resolveScopeDuplicate(deps) }

        def dependenciesWriter = new StringWriter()
        MarkupBuilder dependenciesXml = new MarkupBuilder(dependenciesWriter)
        dependencies.each { Dependency dep ->

            def artifact = dep.artifact
            def v = artifact.version.replace('BOM', '')
            dependenciesXml.dependency {
                groupId(artifact.groupId)
                artifactId(artifact.artifactId)
                if (v) {
                    version(artifact.version)
                }
                scope(dep.scope)
            }
        }

        tokens.put("dependencies", prettyPrint(dependenciesWriter.toString(), 8))
        tokens.put("repositories", prettyPrint(repositoriesWriter.toString(), 8))

        tokens
    }

<<<<<<< HEAD
    Map getTokens(List<String> services) {
        final StringWriter modulesWriter = new StringWriter()
        MarkupBuilder modulesXml = new MarkupBuilder(modulesWriter)

        services.each { String name ->
            modulesXml.module(name)
        }

        ["services": prettyPrint(modulesWriter.toString(), 8)]
=======
    Dependency convertScope(Dependency dependency) {
        dependency.setScope(scopeConversions.getOrDefault(dependency.scope, dependency.scope))
    }

    Dependency resolveScopeDuplicate(List<Dependency> dependencies) {
        dependencies.find { it.scope == 'compile' } ?:
                dependencies.find { it.scope == 'provided' } ?:
                        dependencies.find { it.scope = 'runtime' } ?:
                                dependencies.find { it.scope = 'test' }
>>>>>>> 53189f78
    }

    String prettyPrint(String xml, int spaces) {
        xml.replaceAll("(?m)^", " " * spaces)
    }
}<|MERGE_RESOLUTION|>--- conflicted
+++ resolved
@@ -82,7 +82,6 @@
         tokens
     }
 
-<<<<<<< HEAD
     Map getTokens(List<String> services) {
         final StringWriter modulesWriter = new StringWriter()
         MarkupBuilder modulesXml = new MarkupBuilder(modulesWriter)
@@ -92,7 +91,8 @@
         }
 
         ["services": prettyPrint(modulesWriter.toString(), 8)]
-=======
+    }
+  
     Dependency convertScope(Dependency dependency) {
         dependency.setScope(scopeConversions.getOrDefault(dependency.scope, dependency.scope))
     }
@@ -102,7 +102,7 @@
                 dependencies.find { it.scope == 'provided' } ?:
                         dependencies.find { it.scope = 'runtime' } ?:
                                 dependencies.find { it.scope = 'test' }
->>>>>>> 53189f78
+
     }
 
     String prettyPrint(String xml, int spaces) {
