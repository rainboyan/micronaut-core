--- conflicted
+++ resolved
@@ -15,10 +15,7 @@
  */
 package io.micronaut.http.server.netty.types.files;
 
-<<<<<<< HEAD
 import io.micronaut.core.naming.NameUtils;
-import io.micronaut.http.*;
-=======
 import io.micronaut.http.HttpHeaders;
 import io.micronaut.http.HttpRequest;
 import io.micronaut.http.HttpResponse;
@@ -27,7 +24,6 @@
 import io.micronaut.http.MutableHttpResponse;
 import io.micronaut.http.server.netty.NettyHttpResponse;
 import io.micronaut.http.server.netty.async.DefaultCloseHandler;
->>>>>>> 7f459534
 import io.micronaut.http.server.netty.types.NettyCustomizableResponseTypeHandler;
 import io.micronaut.http.server.netty.types.NettyFileCustomizableResponseType;
 import io.micronaut.http.server.types.CustomizableResponseTypeException;
@@ -144,20 +140,4 @@
         return response.getNativeResponse();
     }
 
-<<<<<<< HEAD
-=======
-    private String getExtension(String filename) {
-        int extensionPos = filename.lastIndexOf('.');
-        int lastUnixPos = filename.lastIndexOf('/');
-        int lastWindowsPos = filename.lastIndexOf('\\');
-        int lastSeparator = Math.max(lastUnixPos, lastWindowsPos);
-
-        int index = lastSeparator > extensionPos ? -1 : extensionPos;
-        if (index == -1) {
-            return "";
-        } else {
-            return filename.substring(index + 1);
-        }
-    }
->>>>>>> 7f459534
 }